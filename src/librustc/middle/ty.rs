--- conflicted
+++ resolved
@@ -5192,12 +5192,7 @@
                 };
             },
             ast::StructVariantKind(ref struct_def) => {
-<<<<<<< HEAD
-
                 let fields: &[StructField] = struct_def.fields.index(&FullRange);
-=======
-                let fields: &[StructField] = struct_def.fields[];
->>>>>>> 2486d93e
 
                 assert!(fields.len() > 0);
 
