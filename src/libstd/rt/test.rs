--- conflicted
+++ resolved
@@ -8,11 +8,7 @@
 // option. This file may not be copied, modified, or distributed
 // except according to those terms.
 
-<<<<<<< HEAD
-use cell::Cell;
 use libc;
-=======
->>>>>>> 5e0be468
 use uint;
 use option::{Some, None};
 use cell::Cell;
@@ -337,7 +333,11 @@
     Ipv4(127, 0, 0, 1, next_test_port())
 }
 
-<<<<<<< HEAD
+/// Get a unique IPv6 localhost:port pair starting at 9600
+pub fn next_test_ip6() -> IpAddr {
+    Ipv6(0, 0, 0, 0, 0, 0, 0, 1, next_test_port())
+}
+
 /*
 XXX: Welcome to MegaHack City.
 
@@ -377,11 +377,6 @@
     }
 
     return final_base;
-=======
-/// Get a unique IPv6 localhost:port pair starting at 9600
-pub fn next_test_ip6() -> IpAddr {
-    Ipv6(0, 0, 0, 0, 0, 0, 0, 1, next_test_port())
->>>>>>> 5e0be468
 }
 
 /// Get a constant that represents the number of times to repeat
